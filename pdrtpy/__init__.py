--- conflicted
+++ resolved
@@ -1,10 +1,6 @@
 __all__ = [ "pdrutils", "measurement", "modelset"]
 
-<<<<<<< HEAD
-VERSION = "2.2.9"
-=======
 VERSION = "2.3.0a"
->>>>>>> a4ef3f12
 AUTHORS =  'Marc W. Pound, Mark G. Wolfire'
 DESCRIPTION="PhotoDissociation Region Toolbox (PDRT), astrophysics analysis tools"
 KEYWORDS = "PDR photodissociation astronomy astrophysics"
